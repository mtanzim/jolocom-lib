import * as lolex from 'lolex'
import { expect } from 'chai'
import { SignedCredentialRequest } from '../../ts/credentialRequest/signedCredentialRequest/signedCredentialRequest'
import { CredentialRequest } from '../../ts/credentialRequest/credentialRequest'
import { credentialRequestCreationArgs } from '../data/credentialRequest/credentialRequest'
import {
  signedCredReqJson,
  signedCredReqJWT,
  mockPrivKey,
  privKeyDID
} from '../data/credentialRequest/signedCredentialRequest'
import { privateKeyToPublicKey } from '../../ts/utils/crypto'

describe('SignedCredentialRequest', () => {
  let clock

  const mockCredentialRequest = CredentialRequest.create(credentialRequestCreationArgs)
  const signedCredReqCreationArgs = {
    privateKey: Buffer.from(mockPrivKey, 'hex'),
    credentialRequest: mockCredentialRequest
  }

  before(() => {
    clock = lolex.install()
  })

  after(() => {
    clock.uninstall()
  })

  it('Should implement static create method with no issuer provided', () => {
    const credentialRequest = CredentialRequest.create(credentialRequestCreationArgs)
    const signedCR = SignedCredentialRequest.create(signedCredReqCreationArgs)

    expect(signedCR.getIssuer()).to.equal(privKeyDID)
    expect(signedCR.getCallbackURL()).to.equal(credentialRequestCreationArgs.callbackURL)
    expect(signedCR.getCredentialRequest()).to.deep.equal(credentialRequest)
    expect(signedCR.getIssueTime()).to.equal(0)
    expect(signedCR.getRequestedCredentialTypes().length).to.equal(1)
    expect(signedCR.getRequestedCredentialTypes()).to.deep.equal([
      credentialRequestCreationArgs.credentialRequirements[0].type
    ])
  })

  it('Should implement static create method with issuer provided', () => {
    const credentialRequest = CredentialRequest.create(credentialRequestCreationArgs)
    const modifiedCreationArgs = Object.assign({}, signedCredReqCreationArgs, {
      issuer: 'did:jolo:mockIssuer'
    })

    const signedCR = SignedCredentialRequest.create(modifiedCreationArgs)

    expect(signedCR.getIssuer()).to.equal('did:jolo:mockIssuer')
    expect(signedCR.getCallbackURL()).to.equal(credentialRequestCreationArgs.callbackURL)
    expect(signedCR.getCredentialRequest()).to.deep.equal(credentialRequest)
    expect(signedCR.getIssueTime()).to.equal(0)
    expect(signedCR.getRequestedCredentialTypes().length).to.equal(1)
    expect(signedCR.getRequestedCredentialTypes()).to.deep.equal([
      credentialRequestCreationArgs.credentialRequirements[0].type
    ])
  })

  it('Should implement static fromJSON method', () => {
    const signedCR = SignedCredentialRequest.create(signedCredReqCreationArgs)
    const signedCRfromJSON = SignedCredentialRequest.fromJSON(signedCredReqJson)

    expect(signedCR).to.deep.equal(signedCRfromJSON)
  })

  it('Should implement toJSON method', () => {
    const signedCR = SignedCredentialRequest.create(signedCredReqCreationArgs)
    expect(signedCR.toJSON()).to.deep.equal(signedCredReqJson)
  })

  it('Should implement static fromJWT method', () => {
    const signedCRfromJWT = SignedCredentialRequest.fromJWT(signedCredReqJWT)
    const signedCR = SignedCredentialRequest.create(signedCredReqCreationArgs)
    expect(signedCRfromJWT).to.deep.equal(signedCR)
  })

  it('Should implement toJWT method', () => {
    const signedCR = SignedCredentialRequest.create(signedCredReqCreationArgs)
    expect(signedCR.toJWT()).to.deep.equal(signedCredReqJWT)
  })

  it('Should implement all getter methods', () => {
    const signedCR = SignedCredentialRequest.create(signedCredReqCreationArgs)

    expect(signedCR.getIssuer()).to.equal(privKeyDID)
    expect(signedCR.getIssueTime()).to.equal(0)
    expect(signedCR.getCredentialRequest()).to.deep.equal(mockCredentialRequest)
    expect(signedCR.getCallbackURL()).to.equal(credentialRequestCreationArgs.callbackURL)
    expect(signedCR.getRequestedCredentialTypes().length).to.equal(1)
    expect(signedCR.getRequestedCredentialTypes()).to.deep.equal([
      credentialRequestCreationArgs.credentialRequirements[0].type
    ])
  })

  // TODO
<<<<<<< HEAD
  it('Should implement a validateSignature method', () => {
    const signedCR = SignedCredentialRequest.create(signedCredReqCreationArgs)
    expect(signedCR.validateSignatureWithPublicKey(privateKeyToPublicKey(Buffer.from(mockPrivKey, 'hex')))).to.equal(
      true
    )
  })
=======
  // it('Should implement a validateSignature method', () => {
  //   expect(false).to.equal(true)
  // })
>>>>>>> 1275a750

  it('Should implement an applyConstraints method', () => {
    const credentialRequest = CredentialRequest.create(credentialRequestCreationArgs)
    const args = {
      privateKey: Buffer.from(mockPrivKey, 'hex'),
      credentialRequest
    }
    const signedCR = SignedCredentialRequest.create(signedCredReqCreationArgs)
    // tslint:disable-next-line:no-unused-expression
    expect(signedCR.applyConstraints).to.exist
  })
})<|MERGE_RESOLUTION|>--- conflicted
+++ resolved
@@ -96,19 +96,12 @@
     ])
   })
 
-  // TODO
-<<<<<<< HEAD
   it('Should implement a validateSignature method', () => {
     const signedCR = SignedCredentialRequest.create(signedCredReqCreationArgs)
     expect(signedCR.validateSignatureWithPublicKey(privateKeyToPublicKey(Buffer.from(mockPrivKey, 'hex')))).to.equal(
       true
     )
   })
-=======
-  // it('Should implement a validateSignature method', () => {
-  //   expect(false).to.equal(true)
-  // })
->>>>>>> 1275a750
 
   it('Should implement an applyConstraints method', () => {
     const credentialRequest = CredentialRequest.create(credentialRequestCreationArgs)
