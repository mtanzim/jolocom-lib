import * as lolex from 'lolex'
import { expect } from 'chai'
import { SignedCredentialRequest } from '../../ts/credentialRequest/signedCredentialRequest/signedCredentialRequest'
import { CredentialRequest } from '../../ts/credentialRequest/credentialRequest'
import { credentialRequestCreationArgs } from '../data/credentialRequest/credentialRequest'
import {
  signedCredReqJson,
  signedCredReqJWT,
  mockPrivKey,
  privKeyDID
} from '../data/credentialRequest/signedCredentialRequest'

describe('SignedCredentialRequest', () => {
  let clock

  const mockCredentialRequest = CredentialRequest.create(credentialRequestCreationArgs)
  const signedCredReqCreationArgs = {
    privateKey: Buffer.from(mockPrivKey, 'hex'),
    credentialRequest: mockCredentialRequest
  }

  before(() => {
    clock = lolex.install()
  })

  after(() => {
    clock.uninstall()
  })

  it('Should implement static create method with no issuer provided', () => {
    const credentialRequest = CredentialRequest.create(credentialRequestCreationArgs)
    const signedCR = SignedCredentialRequest.create(signedCredReqCreationArgs)

    expect(signedCR.getIssuer()).to.equal(privKeyDID)
    expect(signedCR.getCallbackURL()).to.equal(credentialRequestCreationArgs.callbackURL)
    expect(signedCR.getCredentialRequest()).to.deep.equal(credentialRequest)
    expect(signedCR.getIssueTime()).to.equal(0)
    expect(signedCR.getRequestedCredentialTypes().length).to.equal(1)
    expect(signedCR.getRequestedCredentialTypes()).to.deep.equal([
      credentialRequestCreationArgs.credentialRequirements[0].type
    ])
  })

  it('Should implement static create method with issuer provided', () => {
    const credentialRequest = CredentialRequest.create(credentialRequestCreationArgs)
    const modifiedCreationArgs = Object.assign({}, signedCredReqCreationArgs, {
      issuer: 'did:jolo:mockIssuer'
    })

    const signedCR = SignedCredentialRequest.create(modifiedCreationArgs)

    expect(signedCR.getIssuer()).to.equal('did:jolo:mockIssuer')
    expect(signedCR.getCallbackURL()).to.equal(credentialRequestCreationArgs.callbackURL)
    expect(signedCR.getCredentialRequest()).to.deep.equal(credentialRequest)
    expect(signedCR.getIssueTime()).to.equal(0)
    expect(signedCR.getRequestedCredentialTypes().length).to.equal(1)
    expect(signedCR.getRequestedCredentialTypes()).to.deep.equal([
      credentialRequestCreationArgs.credentialRequirements[0].type
    ])
  })

  it('Should implement static fromJSON method', () => {
    const signedCR = SignedCredentialRequest.create(signedCredReqCreationArgs)
    const signedCRfromJSON = SignedCredentialRequest.fromJSON(signedCredReqJson)

    expect(signedCR).to.deep.equal(signedCRfromJSON)
  })

  it('Should implement toJSON method', () => {
    const signedCR = SignedCredentialRequest.create(signedCredReqCreationArgs)
    expect(signedCR.toJSON()).to.deep.equal(signedCredReqJson)
  })

  it('Should implement static fromJWT method', () => {
    const signedCRfromJWT = SignedCredentialRequest.fromJWT(signedCredReqJWT)
    const signedCR = SignedCredentialRequest.create(signedCredReqCreationArgs)
    expect(signedCRfromJWT).to.deep.equal(signedCR)
  })

  it('Should implement toJWT method', () => {
    const signedCR = SignedCredentialRequest.create(signedCredReqCreationArgs)
    expect(signedCR.toJWT()).to.deep.equal(signedCredReqJWT)
  })

  it('Should implement all getter methods', () => {
    const signedCR = SignedCredentialRequest.create(signedCredReqCreationArgs)

    expect(signedCR.getIssuer()).to.equal(privKeyDID)
    expect(signedCR.getIssueTime()).to.equal(0)
    expect(signedCR.getCredentialRequest()).to.deep.equal(mockCredentialRequest)
    expect(signedCR.getCallbackURL()).to.equal(credentialRequestCreationArgs.callbackURL)
    expect(signedCR.getRequestedCredentialTypes().length).to.equal(1)
    expect(signedCR.getRequestedCredentialTypes()).to.deep.equal([
      credentialRequestCreationArgs.credentialRequirements[0].type
    ])
  })

  // TODO
<<<<<<< HEAD
  it('Should implement a validateSignature method', () => {
    // expect(false).to.equal(true)
  })
=======
  // it('Should implement a validateSignature method', () => {
  //   expect(false).to.equal(true)
  // })
>>>>>>> be7e6c2e

  it('Should implement an applyConstraints method', () => {
    const credentialRequest = CredentialRequest.create(credentialRequestCreationArgs)
    const args = {
      privateKey: Buffer.from(mockPrivKey, 'hex'),
      credentialRequest
    }
    const signedCR = SignedCredentialRequest.create(signedCredReqCreationArgs)
    // tslint:disable-next-line:no-unused-expression
    expect(signedCR.applyConstraints).to.exist
  })
})<|MERGE_RESOLUTION|>--- conflicted
+++ resolved
@@ -96,15 +96,9 @@
   })
 
   // TODO
-<<<<<<< HEAD
-  it('Should implement a validateSignature method', () => {
-    // expect(false).to.equal(true)
-  })
-=======
   // it('Should implement a validateSignature method', () => {
   //   expect(false).to.equal(true)
   // })
->>>>>>> be7e6c2e
 
   it('Should implement an applyConstraints method', () => {
     const credentialRequest = CredentialRequest.create(credentialRequestCreationArgs)
