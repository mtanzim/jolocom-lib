--- conflicted
+++ resolved
@@ -3,11 +3,7 @@
 import * as createHash from 'create-hash'
 import * as secp256k1 from 'secp256k1'
 import { keccak256 } from 'ethereumjs-util'
-<<<<<<< HEAD
-import { IJWTHeader, ISignedCredRequestPayload } from '../credentialRequest/signedCredentialRequest/types'
-=======
 import { ISignedCredRequestPayload, IJWTHeader } from '../credentialRequest/signedCredentialRequest/types'
->>>>>>> 3660fd0f
 import { ISignedCredResponsePayload } from '../credentialResponse/signedCredentialResponse/types'
 
 export function sha256(data: Buffer): Buffer {
@@ -48,23 +44,6 @@
 }
 
 export function computeJWTSignature(payload: jwtPayload, privateKey: Buffer): string {
-<<<<<<< HEAD
-  let serializedPayload
-
-  if ((payload as ISignedCredRequestPayload).credentialRequest) {
-    serializedPayload = {
-      ...payload,
-      credentialRequest: (payload as ISignedCredRequestPayload).credentialRequest.toJSON()
-    }
-  } else if ((payload as ISignedCredResponsePayload).credentialResponse) {
-    serializedPayload = {
-      ...payload,
-      credentialResponse: (payload as ISignedCredResponsePayload).credentialResponse.toJSON()
-    }
-  }
-
-=======
->>>>>>> 3660fd0f
   const signed = new TokenSigner('ES256K', privateKey.toString('hex')).sign(payload)
   return decodeToken(signed).signature
 }
