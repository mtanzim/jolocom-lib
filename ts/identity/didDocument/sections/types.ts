--- conflicted
+++ resolved
@@ -6,8 +6,7 @@
 
 export interface IAuthenticationSectionAttrs {
   id: string
-<<<<<<< HEAD
-  'type': string[]
+  'type': string
 }
 
 export interface IServiceEndpointSectionAttrs {
@@ -15,7 +14,4 @@
   'type': string[]
   serviceEndpoint: string
   description: string
-=======
-  'type': string
->>>>>>> cf821e88
 }