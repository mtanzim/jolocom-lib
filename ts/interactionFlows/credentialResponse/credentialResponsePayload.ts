import { IPayload, InteractionType } from '../types'
import { classToPlain, plainToClass } from 'class-transformer'
<<<<<<< HEAD
import { CredentialResponse } from './credentialResponse';
import { ICredentialResponsePayloadAttrs, ISuppliedCredentialsAttrs } from './types';
=======
import { CredentialResponse } from '../../interactionFlows/credentialResponse/credentialResponse'
import {
  ICredentialResponsePayloadAttrs,
  ISuppliedCredentialsAttrs,
  ICredentialResponsePayloadCreationAttrs
} from './types'
>>>>>>> d2b776e7

export class CredentialResponsePayload implements IPayload {
  public iss: string
  public iat: number
  public typ: InteractionType
  public credentialResponse: CredentialResponse

  public static create(attrs: ICredentialResponsePayloadCreationAttrs): CredentialResponsePayload {
    const credentialResponse = attrs.credentialResponse
    if (attrs.typ !== InteractionType.CredentialResponse) {
      throw new Error('Incorrect payload for CredentialResponse')
    }
    const credentialResponsePayload = new CredentialResponsePayload()
    credentialResponsePayload.credentialResponse = plainToClass(CredentialResponse, CredentialResponse)

    return credentialResponsePayload
  }

  public static fromJSON(json: ICredentialResponsePayloadAttrs): CredentialResponsePayload {
    const credentialResponsePayload = plainToClass(CredentialResponsePayload, json)
    credentialResponsePayload.credentialResponse = plainToClass(CredentialResponse, json.credentialResponse)

    return credentialResponsePayload
  }

  public toJSON(): ICredentialResponsePayloadAttrs {
    return classToPlain(this) as ICredentialResponsePayloadAttrs
  }

  public getSuppliedCredentials(): ISuppliedCredentialsAttrs[] {
    return this.credentialResponse.getSuppliedCredentials()
  }
}<|MERGE_RESOLUTION|>--- conflicted
+++ resolved
@@ -1,16 +1,11 @@
 import { IPayload, InteractionType } from '../types'
 import { classToPlain, plainToClass } from 'class-transformer'
-<<<<<<< HEAD
-import { CredentialResponse } from './credentialResponse';
-import { ICredentialResponsePayloadAttrs, ISuppliedCredentialsAttrs } from './types';
-=======
 import { CredentialResponse } from '../../interactionFlows/credentialResponse/credentialResponse'
 import {
   ICredentialResponsePayloadAttrs,
   ISuppliedCredentialsAttrs,
   ICredentialResponsePayloadCreationAttrs
 } from './types'
->>>>>>> d2b776e7
 
 export class CredentialResponsePayload implements IPayload {
   public iss: string
