import { IJWTHeader } from './types'
import base64url from 'base64url'
import { TokenSigner, TokenVerifier, decodeToken } from 'jsontokens'
import { classToPlain } from 'class-transformer'
import {
  IPayload,
  IJSONWebTokenAttrs,
  InteractionType,
  IJSONWebTokenCreationAttrs,
} from './types'
import { CredentialRequestPayload } from './credentialRequest/credentialRequestPayload'
import { CredentialResponsePayload } from './credentialResponse/credentialResponsePayload'
import { CredentialsReceivePayload } from './credentialsReceive/credentialsReceivePayload'
<<<<<<< HEAD
import { AuthenticationResponsePayload } from './authenticationResponse/authenticationResponsePayload'
import { ICredentialResponsePayloadCreationAttrs } from './credentialResponse/types'
import { ICredentialRequestPayloadCreationAttrs } from './credentialRequest/types'
import { ICredentialsReceivePayloadCreationAttrs } from './credentialsReceive/types'
import { IAuthenticationResponsePayloadCreationAttrs } from './authenticationResponse/types'
=======
import { AuthenticationRequestPayload } from './authenticationRequest/authenticationRequestPayload'
import { ICredentialResponsePayloadCreationAttrs } from './credentialResponse/types'
import { ICredentialRequestPayloadCreationAttrs } from './credentialRequest/types'
import { ICredentialsReceivePayloadCreationAttrs } from './credentialsReceive/types'
import { IAuthenticationRequestPayloadCreationAttrs } from './authenticationRequest/types'
>>>>>>> 96b048e6

export class JSONWebToken<T extends IPayload> {
  private header: IJWTHeader = {
    typ: 'JWT',
    alg: 'ES256K'
  }
  private payload: T
  private signature: string

  public getIssuer(): string {
    return this.payload.iss
  }

  public getIssueTime(): number {
    return this.payload.iat
  }

  public getPayload(): T {
    return this.payload
  }

  public getSignature(): string {
    return this.signature
  }

  public static create(args: IJSONWebTokenCreationAttrs): JSONWebToken<IPayload> {
    const { privateKey, payload } = args

    const jwt = JSONWebToken.payloadToJWT(payload)

    jwt.payload.iat = Date.now()
    jwt.payload.iss = privateKey.id
    jwt.signature = jwt.sign(privateKey.key)

    return jwt
  }

  public static decode(jwt: string): IPayload {
    const json = decodeToken(jwt)
    // TODO: verify the signature
    // should return just the payload class instance
    return JSONWebToken.fromJSON(json).payload
  }

  public encode(): string {
    if (!this.payload || !this.header || !this.signature) {
      throw new Error('The JWT is not complete, header / payload / signature are missing')
    }
    const jwtParts = []
    jwtParts.push(base64url.encode(JSON.stringify(this.header)))
    jwtParts.push(base64url.encode(JSON.stringify(this.payload)))
    jwtParts.push(this.signature)
    return jwtParts.join('.')
  }

  public sign(privateKey: Buffer) {
    const signed = new TokenSigner('ES256K', privateKey.toString('hex')).sign(this.payload)
    return decodeToken(signed).signature
  }

  public validateSignatureWithPublicKey(pubKey: Buffer): boolean {
    if (!pubKey) {
      throw new Error('Please provide the issuer\'s public key')
    }
    // TODO Normalize / have a cannonical json form
    const assembledJWT = this.encode()
    return new TokenVerifier('ES256K', pubKey.toString('hex')).verify(assembledJWT)
  }

  public toJSON(): IJSONWebTokenAttrs {
    return classToPlain(this) as IJSONWebTokenAttrs
  }

  public static fromJSON(json: IJSONWebTokenAttrs): JSONWebToken<IPayload> {
    const jwt = JSONWebToken.payloadToJWT(json.payload)
    jwt.header = json.header
    jwt.signature = json.signature

    return jwt
  }

  private static payloadToJWT(payload: IPayload): JSONWebToken<IPayload> {
    let jwt

    switch (payload.typ) {
      case InteractionType.CredentialRequest.toString(): {
        jwt = new JSONWebToken<CredentialRequestPayload>()
        jwt.payload = CredentialRequestPayload.create(payload as ICredentialRequestPayloadCreationAttrs)
        break
      }
      case InteractionType.CredentialResponse.toString(): {
        jwt = new JSONWebToken<CredentialResponsePayload>()
        jwt.payload = CredentialResponsePayload.create(payload as ICredentialResponsePayloadCreationAttrs)
        break
      }
      case InteractionType.CredentialsReceive.toString(): {
        jwt = new JSONWebToken<CredentialsReceivePayload>()
        jwt.payload = CredentialsReceivePayload.create(payload as ICredentialsReceivePayloadCreationAttrs)
        break
      }
<<<<<<< HEAD
      case InteractionType.AuthenticationResponse.toString(): {
        jwt = new JSONWebToken<AuthenticationResponsePayload>()
        jwt.payload = AuthenticationResponsePayload
          .create(payload as IAuthenticationResponsePayloadCreationAttrs)
=======
      case InteractionType.AuthenticationRequest.toString(): {
        jwt = new JSONWebToken<AuthenticationRequestPayload>()
        jwt.payload = AuthenticationRequestPayload.create(payload as IAuthenticationRequestPayloadCreationAttrs)
>>>>>>> 96b048e6
        break
      }
      default: {
        throw new Error('Interaction type not recognized!')
      }
    }
    return jwt
  }
}<|MERGE_RESOLUTION|>--- conflicted
+++ resolved
@@ -11,19 +11,13 @@
 import { CredentialRequestPayload } from './credentialRequest/credentialRequestPayload'
 import { CredentialResponsePayload } from './credentialResponse/credentialResponsePayload'
 import { CredentialsReceivePayload } from './credentialsReceive/credentialsReceivePayload'
-<<<<<<< HEAD
 import { AuthenticationResponsePayload } from './authenticationResponse/authenticationResponsePayload'
-import { ICredentialResponsePayloadCreationAttrs } from './credentialResponse/types'
-import { ICredentialRequestPayloadCreationAttrs } from './credentialRequest/types'
-import { ICredentialsReceivePayloadCreationAttrs } from './credentialsReceive/types'
 import { IAuthenticationResponsePayloadCreationAttrs } from './authenticationResponse/types'
-=======
 import { AuthenticationRequestPayload } from './authenticationRequest/authenticationRequestPayload'
 import { ICredentialResponsePayloadCreationAttrs } from './credentialResponse/types'
 import { ICredentialRequestPayloadCreationAttrs } from './credentialRequest/types'
 import { ICredentialsReceivePayloadCreationAttrs } from './credentialsReceive/types'
 import { IAuthenticationRequestPayloadCreationAttrs } from './authenticationRequest/types'
->>>>>>> 96b048e6
 
 export class JSONWebToken<T extends IPayload> {
   private header: IJWTHeader = {
@@ -124,16 +118,15 @@
         jwt.payload = CredentialsReceivePayload.create(payload as ICredentialsReceivePayloadCreationAttrs)
         break
       }
-<<<<<<< HEAD
       case InteractionType.AuthenticationResponse.toString(): {
         jwt = new JSONWebToken<AuthenticationResponsePayload>()
         jwt.payload = AuthenticationResponsePayload
           .create(payload as IAuthenticationResponsePayloadCreationAttrs)
-=======
+        break
+      }
       case InteractionType.AuthenticationRequest.toString(): {
         jwt = new JSONWebToken<AuthenticationRequestPayload>()
         jwt.payload = AuthenticationRequestPayload.create(payload as IAuthenticationRequestPayloadCreationAttrs)
->>>>>>> 96b048e6
         break
       }
       default: {
