--- conflicted
+++ resolved
@@ -4,15 +4,10 @@
 import { Credential } from '../credential/credential'
 import { generateRandomID, sign, sha256, verifySignature, privateKeyToDID } from '../../utils/crypto'
 import { ISignedCredentialAttrs } from './types'
-import { EcdsaLinkedDataSignature } from '../../linkedDataSignature/suites/ecdsaKoblitzSignature2016'
 import { ILinkedDataSignature } from '../../linkedDataSignature/types'
-<<<<<<< HEAD
-import { JolocomRegistry, createJolocomRegistry } from '../../registries/jolocomRegistry'
 import { validContextEntry, BaseMetadata } from 'cred-types-jolocom-core'
 import { IClaimSection } from '../credential/types'
-=======
 import { EcdsaLinkedDataSignature } from '../../linkedDataSignature'
->>>>>>> 4520b6fe
 
 @Exclude()
 export class SignedCredential {
@@ -159,27 +154,6 @@
     return verifySignature(tbv, pubKey, sig)
   }
 
-<<<<<<< HEAD
-  public async validateSignature(registry?: JolocomRegistry): Promise<boolean> {
-    if (!registry) {
-      registry = createJolocomRegistry()
-    }
-
-    const issuerProfile = await registry.resolve(this.issuer)
-    const relevantPublicKey = issuerProfile
-      .getPublicKeySection()
-      .find(keySection => keySection.getIdentifier() === this.proof.creator)
-
-    if (!relevantPublicKey) {
-      return false
-    }
-
-    const pubKey = Buffer.from(relevantPublicKey.getPublicKeyHex(), 'hex')
-    return this.validateSignatureWithPublicKey(pubKey)
-  }
-
-=======
->>>>>>> 4520b6fe
   public static fromJSON(json: ISignedCredentialAttrs): SignedCredential {
     return plainToClass(SignedCredential, json)
   }
