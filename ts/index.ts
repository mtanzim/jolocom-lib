import 'reflect-metadata'
import { IdentityWallet } from './wallet'
import { ILibConfig } from './types'
import { IDefaultClaimsMetadata } from './credentials/credential/types'
import { defaultConfig } from './defaultConfig'
import { SSO } from './sso'
import { Parser } from './parse/parser'
import { Credential } from './credentials/credential/credential'
import { CredentialRequest } from './credentialRequest/credentialRequest'
import { CredentialResponse } from './credentialResponse/credentialResponse'

export class JolocomLib {
  public wallet: IdentityWallet
  public sso: SSO
  public static parse = Parser

  public static unsigned = {
    createCredential: Credential.create,
    createCredentialRequest: CredentialRequest.create,
    createCredentialResponse: CredentialResponse.create
  }

  // TODO Creation process should be changed.
  constructor(config: ILibConfig = defaultConfig) {
    this.wallet = new IdentityWallet()
<<<<<<< HEAD
    this.credentials = new Credentials()
=======
>>>>>>> 7b8245ba
    this.sso = new SSO()
  }
}

export const claimsMetadata: IDefaultClaimsMetadata = {
  emailAddress: {
    fieldNames: ['email'],
    optionalFieldNames: [],
    type: ['Credential', 'ProofOfEmailCredential'],
    name: 'Email address',
    context: [
      'https://w3id.org/identity/v1',
      'https://identity.jolocom.com/terms',
      'https://w3id.org/security/v1',
      'https://w3id.org/credentials/v1',
      'http://schema.org'
    ]
  },
  mobilePhoneNumber: {
    fieldNames: ['telephone'],
    optionalFieldNames: [],
    type: ['Credential', 'ProofOfMobilePhoneNumberCredential'],
    name: 'Mobile Phone Number',
    context: [
      'https://w3id.org/identity/v1',
      'https://identity.jolocom.com/terms',
      'https://w3id.org/security/v1',
      'https://w3id.org/credentials/v1',
      'http://schema.org'
    ]
  },
  name: {
    fieldNames: ['givenName', 'familyName'],
    optionalFieldNames: [],
    type: ['Credential', 'ProofOfNameCredential'],
    name: 'Name',
    context: [
      'https://w3id.org/identity/v1',
      'https://identity.jolocom.com/terms',
      'https://w3id.org/security/v1',
      'https://w3id.org/credentials/v1',
      'http://schema.org'
    ]
  },
  publicProfile: {
    fieldNames: ['name', 'about'],
    optionalFieldNames: ['image', 'url'],
    type: ['Credential', 'PublicProfileCredential'],
    name: 'Public Profile',
    context: [
      'https://w3id.org/identity/v1',
      'https://identity.jolocom.com/terms',
      'https://w3id.org/security/v1',
      'https://w3id.org/credentials/v1',
      'http://schema.org'
    ]
  }
}

export enum keyTypes {
  jolocomIdentityKey = 'm/73\'/0\'/0\'/0',
  ethereumKey = 'm/44\'/60\'/0\'/0/0'
}<|MERGE_RESOLUTION|>--- conflicted
+++ resolved
@@ -23,10 +23,6 @@
   // TODO Creation process should be changed.
   constructor(config: ILibConfig = defaultConfig) {
     this.wallet = new IdentityWallet()
-<<<<<<< HEAD
-    this.credentials = new Credentials()
-=======
->>>>>>> 7b8245ba
     this.sso = new SSO()
   }
 }
