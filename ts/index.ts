import 'reflect-metadata'
import { parse } from './parse/parser'
import { Credential } from './credentials/credential/credential'
import { registries } from './registries'
import { IdentityManager } from './identityManager/identityManager'
<<<<<<< HEAD
=======
import { CredentialRequest } from './interactionFlows/credentialRequest/credentialRequest'
>>>>>>> 4eb602dc

export const JolocomLib = {
  parse,
  registry : registries,
  identityManager : {
    create: IdentityManager.create
  },
  unsigned : {
    createCredential: Credential.create,
    createCredentialRequest: CredentialRequest.create,
  }
}

export enum keyTypes {
  jolocomIdentityKey = 'm/73\'/0\'/0\'/0',
  ethereumKey = 'm/44\'/60\'/0\'/0/0'
}

export { claimsMetadata } from 'cred-types-jolocom-core'<|MERGE_RESOLUTION|>--- conflicted
+++ resolved
@@ -3,10 +3,7 @@
 import { Credential } from './credentials/credential/credential'
 import { registries } from './registries'
 import { IdentityManager } from './identityManager/identityManager'
-<<<<<<< HEAD
-=======
 import { CredentialRequest } from './interactionFlows/credentialRequest/credentialRequest'
->>>>>>> 4eb602dc
 
 export const JolocomLib = {
   parse,
