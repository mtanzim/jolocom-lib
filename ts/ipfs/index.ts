--- conflicted
+++ resolved
@@ -41,11 +41,7 @@
     if (!res.ok) {
       throw new Error(`Removing pinned hash ${hash} failed, status code: ${res.status}`)
     }
-<<<<<<< HEAD
     return
-=======
-    return res.ok
->>>>>>> 19e853e6
   }
 
   public async createDagObject(data: object, pin: boolean): Promise<string> {
