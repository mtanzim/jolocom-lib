--- conflicted
+++ resolved
@@ -1,15 +1,11 @@
+import { BaseMetadata } from 'cred-types-jolocom-core'
 import { Credential } from '../credentials/credential/credential'
 import { SignedCredential } from '../credentials/signedCredential/signedCredential'
 import { IIdentityWalletCreateArgs } from './types'
 import { Identity } from '../identity/identity'
 import { privateKeyToPublicKey } from '../utils/crypto'
-<<<<<<< HEAD
-import { SignedCredentialResponse } from '../credentialResponse/signedCredentialResponse/signedCredentialResponse'
-import { BaseMetadata } from 'cred-types-jolocom-core'
-=======
 import { ICredentialRequestPayloadAttrs } from '../interactionFlows/credentialRequest/types'
 import { JSONWebToken } from '../interactionFlows/jsonWebToken'
->>>>>>> 4eb602dc
 
 export class IdentityWallet {
   private identityDocument: Identity
@@ -20,9 +16,6 @@
 
   public create = {
     credential: Credential.create,
-<<<<<<< HEAD
-    credentialRequest: CredentialRequest.create,
-    credentialResponse: CredentialResponse.create,
     signedCredential: async <T extends BaseMetadata>({
       metadata,
       claim,
@@ -34,11 +27,6 @@
     }) => {
       if (!subject) {
         subject = this.getIdentity().getDID()
-=======
-    signedCredential: async (credentialAttrs: ICredentialCreateAttrs) => {
-      if (!credentialAttrs.claim.id) {
-        credentialAttrs.claim.id = this.identityDocument.getDID()
->>>>>>> 4eb602dc
       }
 
       return await SignedCredential.create({ metadata, claim, privateIdentityKey: this.privateIdentityKey, subject })
