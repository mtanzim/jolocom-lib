import { BaseMetadata } from 'cred-types-jolocom-core'
import { Credential } from '../credentials/credential/credential'
import { SignedCredential } from '../credentials/signedCredential/signedCredential'
import { IIdentityWalletCreateArgs, IPrivateKeyWithId } from './types'
import { Identity } from '../identity/identity'
import { privateKeyToPublicKey } from '../utils/crypto'
import { ICredentialRequestPayloadCreationAttrs } from '../interactionFlows/credentialRequest/types'
import { JSONWebToken } from '../interactionFlows/JSONWebToken'
<<<<<<< HEAD
import { ICredentialResponsePayloadCreationAttrs } from '../interactionFlows/credentialResponse/types';
import { CredentialRequestPayload } from '../interactionFlows/credentialRequest/credentialRequestPayload';
import { CredentialResponsePayload } from '../interactionFlows/credentialResponse/credentialResponsePayload';
import { IAuthenticationRequestPayloadCreationAttrs } from '../interactionFlows/authenticationRequest/types';
import { AuthenticationRequestPayload } from '../interactionFlows/authenticationRequest/authenticationRequestPayload';
import { AuthenticationRequest } from '../interactionFlows/authenticationRequest/authenticationRequest';
=======
import { ICredentialResponsePayloadCreationAttrs } from '../interactionFlows/credentialResponse/types'
import { ICredentialsReceivePayloadCreationAttrs } from '../interactionFlows/credentialsReceive/types'
import { CredentialRequestPayload } from '../interactionFlows/credentialRequest/credentialRequestPayload'
import { CredentialResponsePayload } from '../interactionFlows/credentialResponse/credentialResponsePayload'
import { CredentialsReceivePayload } from '../interactionFlows/credentialsReceive/credentialsReceivePayload'
>>>>>>> eca11f3d

export class IdentityWallet {
  private identityDocument: Identity
  private privateIdentityKey: IPrivateKeyWithId

  public create = {
    credential: Credential.create,
    signedCredential: async <T extends BaseMetadata>({
      metadata,
      claim,
      subject
    }: {
      metadata: T
      claim: typeof metadata['claimInterface']
      subject?: string
    }) => {
      if (!subject) {
        subject = this.getIdentity().getDID()
      }

      return await SignedCredential.create({ metadata, claim, privateIdentityKey: this.privateIdentityKey, subject })
    },
    credentialRequestJSONWebToken: (
      payload: ICredentialRequestPayloadCreationAttrs
    ): JSONWebToken<CredentialRequestPayload> => {
      return JSONWebToken.create(
        {privateKey: this.privateIdentityKey, payload}
      ) as JSONWebToken<CredentialRequestPayload>
    },
    credentialResponseJSONWebToken: (
      payload: ICredentialResponsePayloadCreationAttrs
    ): JSONWebToken<CredentialResponsePayload> => {
      return JSONWebToken.create(
        {privateKey: this.privateIdentityKey, payload}
      ) as JSONWebToken<CredentialResponsePayload>
    },
<<<<<<< HEAD
    authenticationRequestJSONWebToken: (
      payload: IAuthenticationRequestPayloadCreationAttrs
    ): JSONWebToken<AuthenticationRequestPayload> => {
      return JSONWebToken.create({
        privateKey: this.privateIdentityKey, payload
      }) as JSONWebToken<AuthenticationRequestPayload>
=======
    credentialsReceiveJSONWebToken: (
      payload: ICredentialsReceivePayloadCreationAttrs
      ): JSONWebToken<CredentialsReceivePayload> => {
      return JSONWebToken.create({
        privateKey: this.privateIdentityKey, payload
      }) as JSONWebToken<CredentialsReceivePayload>
>>>>>>> eca11f3d
    }
  }

  public sign = {
    credential: this.signCredential.bind(this),
  }

  public identity

  public static create({ privateIdentityKey, identity }: IIdentityWalletCreateArgs): IdentityWallet {
    const identityWallet = new IdentityWallet()
    const pubKey = privateKeyToPublicKey(privateIdentityKey).toString('hex')
    const entry = identity.getPublicKeySection().find(pubKeySec => pubKeySec.getPublicKeyHex() === pubKey)

    identityWallet.privateIdentityKey = {
      key: privateIdentityKey,
      id: entry.getIdentifier()
    }
    identityWallet.identityDocument = identity
    identityWallet.setIdentity(identity)

    return identityWallet
  }

  public getIdentity(): Identity {
    return this.identityDocument
  }

  private setIdentity(identity: Identity): void {
    this.identity = {
      publicProfile: identity.publicProfile
    }
  }

  public getIdentityKey(): { key: Buffer; id: string } {
    return this.privateIdentityKey
  }

  public async signCredential(credential: Credential): Promise<SignedCredential> {
    const signedCredential = SignedCredential.fromCredential(credential)
    await signedCredential.generateSignature(this.privateIdentityKey)

    return signedCredential
  }
}<|MERGE_RESOLUTION|>--- conflicted
+++ resolved
@@ -6,20 +6,13 @@
 import { privateKeyToPublicKey } from '../utils/crypto'
 import { ICredentialRequestPayloadCreationAttrs } from '../interactionFlows/credentialRequest/types'
 import { JSONWebToken } from '../interactionFlows/JSONWebToken'
-<<<<<<< HEAD
-import { ICredentialResponsePayloadCreationAttrs } from '../interactionFlows/credentialResponse/types';
-import { CredentialRequestPayload } from '../interactionFlows/credentialRequest/credentialRequestPayload';
-import { CredentialResponsePayload } from '../interactionFlows/credentialResponse/credentialResponsePayload';
-import { IAuthenticationRequestPayloadCreationAttrs } from '../interactionFlows/authenticationRequest/types';
-import { AuthenticationRequestPayload } from '../interactionFlows/authenticationRequest/authenticationRequestPayload';
-import { AuthenticationRequest } from '../interactionFlows/authenticationRequest/authenticationRequest';
-=======
-import { ICredentialResponsePayloadCreationAttrs } from '../interactionFlows/credentialResponse/types'
-import { ICredentialsReceivePayloadCreationAttrs } from '../interactionFlows/credentialsReceive/types'
 import { CredentialRequestPayload } from '../interactionFlows/credentialRequest/credentialRequestPayload'
 import { CredentialResponsePayload } from '../interactionFlows/credentialResponse/credentialResponsePayload'
+import { IAuthenticationRequestPayloadCreationAttrs } from '../interactionFlows/authenticationRequest/types'
+import { AuthenticationRequestPayload } from '../interactionFlows/authenticationRequest/authenticationRequestPayload'
+import { ICredentialResponsePayloadCreationAttrs } from '../interactionFlows/credentialResponse/types'
 import { CredentialsReceivePayload } from '../interactionFlows/credentialsReceive/credentialsReceivePayload'
->>>>>>> eca11f3d
+import { ICredentialsReceivePayloadCreationAttrs } from '../interactionFlows/credentialsReceive/types'
 
 export class IdentityWallet {
   private identityDocument: Identity
@@ -56,21 +49,19 @@
         {privateKey: this.privateIdentityKey, payload}
       ) as JSONWebToken<CredentialResponsePayload>
     },
-<<<<<<< HEAD
     authenticationRequestJSONWebToken: (
       payload: IAuthenticationRequestPayloadCreationAttrs
     ): JSONWebToken<AuthenticationRequestPayload> => {
       return JSONWebToken.create({
         privateKey: this.privateIdentityKey, payload
-      }) as JSONWebToken<AuthenticationRequestPayload>
-=======
+      }) as JSONWebToken<AuthenticationRequestPayload> 
+    },
     credentialsReceiveJSONWebToken: (
       payload: ICredentialsReceivePayloadCreationAttrs
       ): JSONWebToken<CredentialsReceivePayload> => {
       return JSONWebToken.create({
         privateKey: this.privateIdentityKey, payload
       }) as JSONWebToken<CredentialsReceivePayload>
->>>>>>> eca11f3d
     }
   }
 
