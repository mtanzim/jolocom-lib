{
  "name": "jolocom-lib",
  "version": "0.1.1",
  "description": "Unified library for interacting with the Jolocom identity solution",
  "main": "js/index.js",
  "typings": "js/index",
  "scripts": {
    "prepare": "./node_modules/.bin/tsc -p ./ts",
    "test": "./node_modules/.bin/nyc -e 'ts' -r lcov -r text yarn run unitTests",
    "prepare:watch": "yarn run prepare -- -w",
    "prepublish": "yarn run prepare",
    "cli": "node ./js/cli",
    "unitTests": "mocha tests/*.test.ts -r ts-node/register",
    "test:watch": "mocha  --watch-extensions ts tests/*.test.ts -r ts-node/register -w"
  },
  "repository": {
    "type": "git",
    "url": "git+https://github.com/jolocom/jolocom-lib.git"
  },
  "keywords": [
    "Jolocom",
    "Self-Sovereign Identity"
  ],
  "author": "Eugeniu Rusu <eugeniu@jolocom.com>",
  "contributors": [
    "Eugeniu Rusu <eugeniu@jolocom.com>",
    "Natascha Wittenberg <natascha@jolocom.com>",
    "Charleen Fei <charleen@jolocom.com>"
  ],
  "bugs": {
    "url": "https://github.com/jolocom/jolocom-lib/issues"
  },
  "license": "MIT",
  "homepage": "https://github.com/jolocom/jolocom-lib#readme",
  "dependencies": {
    "bip39": "^2.5.0",
    "bitcoinjs-lib": "^3.3.2",
    "bitcoinjs-message": "^2.0.0",
    "bs58": "^4.0.1",
    "colors": "^1.1.2",
    "ipfs-api": "^17.5.0",
<<<<<<< HEAD
    "istanbul": "^0.4.5",
    "jsontokens": "^0.7.6",
    "nyc": "^11.4.1",
    "qrcode": "^1.2.0",
    "superagent": "^3.8.2",
    "superagent-es6-promise": "^1.0.0",
    "jolocom-registry-contract": "^0.0.2"
=======
    "jolocom-registry-contract": "^0.1.2"
>>>>>>> 3e36c532
  },
  "devDependencies": {
    "@types/crypto-js": "^3.1.38",
    "@types/mocha": "^2.2.43",
    "@types/node": "^8.0.31",
    "chai": "^4.1.2",
    "chai-as-promised": "^7.1.1",
    "istanbul": "^0.4.5",
    "lolex": "^2.3.1",
    "mocha": "^5.0.0",
    "nyc": "^11.4.1",
    "source-map-support": "^0.4.18",
    "ts-node": "^4.1.0",
    "tslint": "^5.9.1",
    "typescript": "^2.6.2"
  }
}<|MERGE_RESOLUTION|>--- conflicted
+++ resolved
@@ -39,17 +39,13 @@
     "bs58": "^4.0.1",
     "colors": "^1.1.2",
     "ipfs-api": "^17.5.0",
-<<<<<<< HEAD
     "istanbul": "^0.4.5",
     "jsontokens": "^0.7.6",
     "nyc": "^11.4.1",
     "qrcode": "^1.2.0",
     "superagent": "^3.8.2",
     "superagent-es6-promise": "^1.0.0",
-    "jolocom-registry-contract": "^0.0.2"
-=======
     "jolocom-registry-contract": "^0.1.2"
->>>>>>> 3e36c532
   },
   "devDependencies": {
     "@types/crypto-js": "^3.1.38",
