{
  "name": "jolocom-lib",
<<<<<<< HEAD
  "version": "0.7.22",
=======
  "version": "0.7.23",
>>>>>>> fa9e320f
  "description": "Unified library for interacting with the Jolocom identity solution",
  "main": "js/index.js",
  "typings": "js/index.d.ts",
  "scripts": {
    "test": "./node_modules/.bin/nyc -e 'ts' -r lcov -r text yarn run unitTests",
    "prepublish": "rm -rf ./js/; ./node_modules/.bin/tsc -p ./tsconfig.json",
    "unitTests": "mocha tests/*.test.ts -r ts-node/register",
    "test:watch": "mocha  --watch-extensions ts tests/*.test.ts -r ts-node/register -w"
  },
  "repository": {
    "type": "git",
    "url": "git+https://github.com/jolocom/jolocom-lib.git"
  },
  "keywords": [
    "Jolocom",
    "Self-Sovereign Identity"
  ],
  "author": "Eugeniu Rusu <eugeniu@jolocom.com>",
  "contributors": [
    "Eugeniu Rusu <eugeniu@jolocom.com>",
    "Natascha Wittenberg <natascha@jolocom.com>",
    "Charleen Fei <charleen@jolocom.com>",
    "Katarzyna Szawan <kasia@jolocom.com>"
  ],
  "bugs": {
    "url": "https://github.com/jolocom/jolocom-lib/issues"
  },
  "license": "MIT",
  "homepage": "https://github.com/jolocom/jolocom-lib#readme",
  "dependencies": {
    "bip39": "^2.5.0",
    "bitcoinjs-lib": "^3.3.2",
    "class-transformer": "^0.1.9",
    "ethereumjs-util": "^5.2.0",
    "form-data": "^2.3.2",
    "jolocom-registry-contract": "^0.1.6",
    "json-logic-js": "^1.2.2",
    "jsonld": "^1.0.1",
    "jsontokens": "^0.7.8",
    "moment": "^2.22.2",
    "node-fetch": "^2.1.2",
    "qrcode": "^1.2.0",
    "reflect-metadata": "^0.1.12",
    "secp256k1": "^3.5.0",
    "sinon-chai": "^3.2.0",
    "sjcl": "^1.0.7"
  },
  "devDependencies": {
    "@types/mocha": "^2.2.43",
    "@types/node": "^9.4.0",
    "chai": "^4.1.2",
    "chai-as-promised": "^7.1.1",
    "istanbul": "^0.4.5",
    "lolex": "^2.3.1",
    "mocha": "^5.0.0",
    "nyc": "^11.4.1",
    "sinon": "^6.0.0",
    "source-map-support": "^0.4.18",
    "ts-node": "^6.0.0",
    "tslint": "^5.9.1"
  }
}<|MERGE_RESOLUTION|>--- conflicted
+++ resolved
@@ -1,10 +1,6 @@
 {
   "name": "jolocom-lib",
-<<<<<<< HEAD
-  "version": "0.7.22",
-=======
   "version": "0.7.23",
->>>>>>> fa9e320f
   "description": "Unified library for interacting with the Jolocom identity solution",
   "main": "js/index.js",
   "typings": "js/index.d.ts",
