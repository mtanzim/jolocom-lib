{
  "name": "jolocom-lib",
  "version": "0.7.23",
  "description": "Unified library for interacting with the Jolocom identity solution",
  "main": "js/index.js",
  "typings": "js/index.d.ts",
  "scripts": {
    "test": "./node_modules/.bin/nyc -r lcov -r text ./node_modules/.bin/mocha --opts ./mocha.opts",
    "prepublish": "rm -rf ./js/; ./node_modules/.bin/tsc -p ./tsconfig.json",
    "test:watch": "./node_modules/.bin/mocha --opts ./mocha.opts -w"
  },
  "nyc": {
    "include": [
      "tests/**/*.test.ts"
    ],
    "extension": [
      ".ts"
    ],
    "require": [
      "ts-node/register"
    ],
    "reporter": [
      "text-summary",
      "html"
    ],
    "sourceMap": true,
    "instrument": true
  },
  "repository": {
    "type": "git",
    "url": "git+https://github.com/jolocom/jolocom-lib.git"
  },
  "keywords": [
    "Jolocom",
    "Self-Sovereign Identity"
  ],
  "author": "Eugeniu Rusu <eugeniu@jolocom.com>",
  "contributors": [
    "Eugeniu Rusu <eugeniu@jolocom.com>",
    "Natascha Wittenberg <natascha@jolocom.com>",
    "Charleen Fei <charleen@jolocom.com>"
  ],
  "bugs": {
    "url": "https://github.com/jolocom/jolocom-lib/issues"
  },
  "license": "MIT",
  "homepage": "https://github.com/jolocom/jolocom-lib#readme",
  "dependencies": {
    "bip39": "^2.5.0",
    "bitcoinjs-lib": "^3.3.2",
    "class-transformer": "^0.1.9",
    "ethereumjs-util": "^5.2.0",
    "form-data": "^2.3.2",
    "jolocom-registry-contract": "^0.1.6",
    "json-logic-js": "^1.2.2",
    "jsonld": "^1.0.1",
    "jsontokens": "^0.7.8",
    "node-fetch": "^2.1.2",
    "qrcode": "^1.2.0",
    "reflect-metadata": "^0.1.12",
    "secp256k1": "^3.5.0",
    "sinon-chai": "^3.2.0",
    "sjcl": "^1.0.7"
  },
  "devDependencies": {
    "@types/chai": "^4.1.4",
    "@types/mocha": "^2.2.43",
    "@types/node": "^9.4.0",
    "chai": "^4.1.2",
    "chai-as-promised": "^7.1.1",
    "istanbul": "^0.4.5",
    "lolex": "^2.7.0",
    "mocha": "^5.0.0",
<<<<<<< HEAD
    "nyc": "^12.0.2",
    "sinon": "^4.2.2",
=======
    "nyc": "^11.4.1",
    "sinon": "^6.0.0",
>>>>>>> 3660fd0f
    "source-map-support": "^0.4.18",
    "ts-node": "^6.1.1",
    "tslint": "^5.9.1"
  }
}<|MERGE_RESOLUTION|>--- conflicted
+++ resolved
@@ -71,13 +71,8 @@
     "istanbul": "^0.4.5",
     "lolex": "^2.7.0",
     "mocha": "^5.0.0",
-<<<<<<< HEAD
     "nyc": "^12.0.2",
-    "sinon": "^4.2.2",
-=======
-    "nyc": "^11.4.1",
     "sinon": "^6.0.0",
->>>>>>> 3660fd0f
     "source-map-support": "^0.4.18",
     "ts-node": "^6.1.1",
     "tslint": "^5.9.1"
