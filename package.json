--- conflicted
+++ resolved
@@ -35,22 +35,15 @@
   "dependencies": {
     "bip39": "^2.5.0",
     "bitcoinjs-lib": "^3.3.2",
-<<<<<<< HEAD
     "bitcoinjs-message": "^2.0.0",
     "bs58": "^4.0.1",
     "colors": "^1.1.2",
     "istanbul": "^0.4.5",
     "jsontokens": "^0.7.6",
-    "jsonwebtoken": "^8.1.1",
     "nyc": "^11.4.1",
     "qrcode": "^1.2.0",
     "superagent": "^3.8.2",
     "superagent-es6-promise": "^1.0.0"
-=======
-    "colors": "^1.1.2",
-    "ipfs-api": "^17.5.0",
-    "web3": "^1.0.0-beta.29"
->>>>>>> f5d04bd5
   },
   "devDependencies": {
     "@types/mocha": "^2.2.43",
